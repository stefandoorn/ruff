--- conflicted
+++ resolved
@@ -49,11 +49,8 @@
     #[test_case(Rule::BidirectionalUnicode, Path::new("bidirectional_unicode.py"); "PLE2502")]
     #[test_case(Rule::BadStrStripCall, Path::new("bad_str_strip_call.py"); "PLE01310")]
     #[test_case(Rule::YieldInInit, Path::new("yield_in_init.py"); "PLE0100")]
-<<<<<<< HEAD
     #[test_case(Rule::UselessReturn, Path::new("useless_return.py"); "PLR1711")]
-=======
     #[test_case(Rule::RedefinedLoopName, Path::new("redefined_loop_name.py"); "PLW2901")]
->>>>>>> 48005d87
     fn rules(rule_code: Rule, path: &Path) -> Result<()> {
         let snapshot = format!("{}_{}", rule_code.noqa_code(), path.to_string_lossy());
         let diagnostics = test_path(
